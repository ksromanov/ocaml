(***********************************************************************)
(*                                                                     *)
(*                                OCaml                                *)
(*                                                                     *)
(* Xavier Leroy and Jerome Vouillon, projet Cristal, INRIA Rocquencourt*)
(*                                                                     *)
(*  Copyright 1996 Institut National de Recherche en Informatique et   *)
(*  en Automatique.  All rights reserved.  This file is distributed    *)
(*  under the terms of the Q Public License version 1.0.               *)
(*                                                                     *)
(***********************************************************************)

(**** Typing of type definitions ****)

open Misc
open Asttypes
open Parsetree
open Primitive
open Types
open Typetexp

type error =
    Repeated_parameter
  | Duplicate_constructor of string
  | Too_many_constructors
  | Duplicate_label of string
  | Recursive_abbrev of string
  | Definition_mismatch of type_expr * Includecore.type_mismatch list
  | Constraint_failed of type_expr * type_expr
  | Inconsistent_constraint of Env.t * (type_expr * type_expr) list
  | Type_clash of Env.t * (type_expr * type_expr) list
  | Parameters_differ of Path.t * type_expr * type_expr
  | Null_arity_external
  | Missing_native_external
  | Unbound_type_var of type_expr * type_declaration
  | Unbound_exception of Longident.t
  | Not_an_exception of Longident.t
  | Bad_variance of int * (bool * bool) * (bool * bool)
  | Unavailable_type_constructor of Path.t
  | Bad_fixed_type of string
  | Unbound_type_var_exc of type_expr * type_expr
  | Varying_anonymous

open Typedtree

exception Error of Location.t * error

(* Enter all declared types in the environment as abstract types *)

let enter_type env (name, sdecl) id =
  let decl =
    { type_params =
        List.map (fun _ -> Btype.newgenvar ()) sdecl.ptype_params;
      type_arity = List.length sdecl.ptype_params;
      type_kind = Type_abstract;
      type_private = sdecl.ptype_private;
      type_manifest =
        begin match sdecl.ptype_manifest with None -> None
        | Some _ -> Some(Ctype.newvar ()) end;
      type_variance = List.map (fun _ -> true, true, true) sdecl.ptype_params;
      type_newtype_level = None;
      type_loc = sdecl.ptype_loc;
    }
  in
  Env.add_type id decl env

let update_type temp_env env id loc =
  let path = Path.Pident id in
  let decl = Env.find_type path temp_env in
  match decl.type_manifest with None -> ()
  | Some ty ->
      let params = List.map (fun _ -> Ctype.newvar ()) decl.type_params in
      try Ctype.unify env (Ctype.newconstr path params) ty
      with Ctype.Unify trace ->
        raise (Error(loc, Type_clash (env, trace)))

(* Determine if a type is (an abbreviation for) the type "float" *)
(* We use the Ctype.expand_head_opt version of expand_head to get access
   to the manifest type of private abbreviations. *)
let is_float env ty =
  match Ctype.repr (Ctype.expand_head_opt env ty) with
    {desc = Tconstr(p, _, _)} -> Path.same p Predef.path_float
  | _ -> false

(* Determine if a type definition defines a fixed type. (PW) *)
let is_fixed_type sd =
  (match sd.ptype_manifest with
   | Some { ptyp_desc =
       (Ptyp_variant _|Ptyp_object _|Ptyp_class _|Ptyp_alias
         ({ptyp_desc = Ptyp_variant _|Ptyp_object _|Ptyp_class _},_)) } -> true
   | _ -> false) &&
  sd.ptype_kind = Ptype_abstract &&
  sd.ptype_private = Private

(* Set the row variable in a fixed type *)
let set_fixed_row env loc p decl =
  let tm =
    match decl.type_manifest with
      None -> assert false
    | Some t -> Ctype.expand_head env t
  in
  let rv =
    match tm.desc with
      Tvariant row ->
        let row = Btype.row_repr row in
        tm.desc <- Tvariant {row with row_fixed = true};
        if Btype.static_row row then Btype.newgenty Tnil
        else row.row_more
    | Tobject (ty, _) ->
        snd (Ctype.flatten_fields ty)
    | _ ->
        raise (Error (loc, Bad_fixed_type "is not an object or variant"))
  in
  if not (Btype.is_Tvar rv) then
    raise (Error (loc, Bad_fixed_type "has no row variable"));
  rv.desc <- Tconstr (p, decl.type_params, ref Mnil)

(* Translate one type declaration *)

module StringSet =
  Set.Make(struct
    type t = string
    let compare = compare
  end)

let make_params sdecl =
  try
    List.map
      (function
          None -> Ctype.new_global_var ~name:"_" ()
        | Some x -> enter_type_variable true sdecl.ptype_loc x.txt)
      sdecl.ptype_params
  with Already_bound ->
    raise(Error(sdecl.ptype_loc, Repeated_parameter))

let transl_declaration env (name, sdecl) id =
  (* Bind type parameters *)
  reset_type_variables();
  Ctype.begin_def ();
  let params = make_params sdecl in
  let cstrs = List.map
    (fun (sty, sty', loc) ->
      transl_simple_type env false sty,
      transl_simple_type env false sty', loc)
    sdecl.ptype_cstrs
  in
  let (tkind, kind) =
    match sdecl.ptype_kind with
        Ptype_abstract -> Ttype_abstract, Type_abstract
      | Ptype_variant cstrs ->
        let all_constrs = ref StringSet.empty in
        List.iter
          (fun ({ txt = name}, _, _, loc) ->
            if StringSet.mem name !all_constrs then
              raise(Error(sdecl.ptype_loc, Duplicate_constructor name));
            all_constrs := StringSet.add name !all_constrs)
          cstrs;
        if List.length
          (List.filter (fun (_, args, _, _) -> args <> []) cstrs)
          > (Config.max_tag + 1) then
          raise(Error(sdecl.ptype_loc, Too_many_constructors));
        let make_cstr (lid, args, ret_type, loc) =
          let name = Ident.create lid.txt in
          match ret_type with
            | None ->
              (name, lid, List.map (transl_simple_type env true) args, None, loc)
            | Some sty ->
              (* if it's a generalized constructor we must first narrow and
                 then widen so as to not introduce any new constraints *)
              let z = narrow () in
              reset_type_variables ();
              let args = List.map (transl_simple_type env false) args in
              let ret_type =
                let cty = transl_simple_type env false sty in
                let ty = cty.ctyp_type in
                let p = Path.Pident id in
                match (Ctype.repr ty).desc with
                  Tconstr (p', _, _) when Path.same p p' -> ty
                | _ ->
                    raise (Error (sty.ptyp_loc, Constraint_failed
                                    (ty, Ctype.newconstr p params)))
              in
              widen z;
              (name, lid, args, Some ret_type, loc)
        in
        let cstrs = List.map make_cstr cstrs in
        Ttype_variant (List.map (fun (name, lid, ctys, _, loc) ->
          name, lid, ctys, loc
        ) cstrs),
        Type_variant (List.map (fun (name, name_loc, ctys, option, loc) ->
          name, List.map (fun cty -> cty.ctyp_type) ctys, option) cstrs)

      | Ptype_record lbls ->
        let all_labels = ref StringSet.empty in
        List.iter
          (fun ({ txt = name }, mut, arg, loc) ->
            if StringSet.mem name !all_labels then
              raise(Error(sdecl.ptype_loc, Duplicate_label name));
            all_labels := StringSet.add name !all_labels)
          lbls;
        let lbls = List.map (fun (name, mut, arg, loc) ->
          let cty = transl_simple_type env true arg in
          (Ident.create name.txt, name, mut, cty, loc)
        ) lbls in
        let lbls' =
          List.map
            (fun (name, name_loc, mut, cty, loc) ->
              let ty = cty.ctyp_type in
              name, mut, match ty.desc with Tpoly(t,[]) -> t | _ -> ty)
            lbls in
        let rep =
          if List.for_all (fun (name, mut, arg) -> is_float env arg) lbls'
          then Record_float
          else Record_regular in
        Ttype_record lbls, Type_record(lbls', rep)
      in
    let (tman, man) = match sdecl.ptype_manifest with
        None -> None, None
      | Some sty ->
        let no_row = not (is_fixed_type sdecl) in
        let cty = transl_simple_type env no_row sty in
        Some cty, Some cty.ctyp_type
    in
    let decl =
      { type_params = params;
        type_arity = List.length params;
        type_kind = kind;
        type_private = sdecl.ptype_private;
        type_manifest = man;
        type_variance = List.map (fun _ -> true, true, true) params;
        type_newtype_level = None;
        type_loc = sdecl.ptype_loc;
      } in

  (* Check constraints *)
    List.iter
      (fun (cty, cty', loc) ->
        let ty = cty.ctyp_type in
        let ty' = cty'.ctyp_type in
        try Ctype.unify env ty ty' with Ctype.Unify tr ->
<<<<<<< HEAD
          raise(Error(loc, Inconsistent_constraint tr)))
=======
          raise(Error(loc, Inconsistent_constraint (env, tr))))
>>>>>>> 1430e90e
      cstrs;
    Ctype.end_def ();
  (* Add abstract row *)
    if is_fixed_type sdecl then begin
      let (p, _) =
        try Env.lookup_type (Longident.Lident(Ident.name id ^ "#row")) env
        with Not_found -> assert false in
      set_fixed_row env sdecl.ptype_loc p decl
    end;
  (* Check for cyclic abbreviations *)
    begin match decl.type_manifest with None -> ()
      | Some ty ->
        if Ctype.cyclic_abbrev env id ty then
          raise(Error(sdecl.ptype_loc, Recursive_abbrev name.txt));
    end;
    let tdecl = {
      typ_params = sdecl.ptype_params;
      typ_type = decl;
      typ_cstrs = cstrs;
      typ_loc = sdecl.ptype_loc;
      typ_manifest = tman;
      typ_kind = tkind;
      typ_variance = sdecl.ptype_variance;
      typ_private = sdecl.ptype_private;
    } in
    (id, name, tdecl)

(* Generalize a type declaration *)

let generalize_decl decl =
  List.iter Ctype.generalize decl.type_params;
  begin match decl.type_kind with
    Type_abstract ->
      ()
  | Type_variant v ->
      List.iter
        (fun (_, tyl, ret_type) ->
          List.iter Ctype.generalize tyl;
          may Ctype.generalize ret_type)
        v
  | Type_record(r, rep) ->
      List.iter (fun (_, _, ty) -> Ctype.generalize ty) r
  end;
  begin match decl.type_manifest with
  | None    -> ()
  | Some ty -> Ctype.generalize ty
  end

(* Check that all constraints are enforced *)

module TypeSet = Btype.TypeSet

let rec check_constraints_rec env loc visited ty =
  let ty = Ctype.repr ty in
  if TypeSet.mem ty !visited then () else begin
  visited := TypeSet.add ty !visited;
  match ty.desc with
  | Tconstr (path, args, _) ->
      let args' = List.map (fun _ -> Ctype.newvar ()) args in
      let ty' = Ctype.newconstr path args' in
      begin try Ctype.enforce_constraints env ty'
      with Ctype.Unify _ -> assert false
      | Not_found -> raise (Error(loc, Unavailable_type_constructor path))
      end;
      if not (Ctype.matches env ty ty') then
        raise (Error(loc, Constraint_failed (ty, ty')));
      List.iter (check_constraints_rec env loc visited) args
  | Tpoly (ty, tl) ->
      let _, ty = Ctype.instance_poly false tl ty in
      check_constraints_rec env loc visited ty
  | _ ->
      Btype.iter_type_expr (check_constraints_rec env loc visited) ty
  end

let check_constraints env (_, sdecl) (_, decl) =
  let visited = ref TypeSet.empty in
  begin match decl.type_kind with
  | Type_abstract -> ()
  | Type_variant l ->
      let find_pl = function
          Ptype_variant pl -> pl
        | Ptype_record _ | Ptype_abstract -> assert false
      in
      let pl = find_pl sdecl.ptype_kind in
      List.iter
        (fun (name, tyl, ret_type) ->
          let (styl, sret_type) =
            try
              let (_, sty, sret_type, _) =
                List.find (fun (n,_,_,_) -> n.txt = Ident.name name)  pl
              in (sty, sret_type)
            with Not_found -> assert false in
          List.iter2
            (fun sty ty ->
              check_constraints_rec env sty.ptyp_loc visited ty)
            styl tyl;
          match sret_type, ret_type with
          | Some sr, Some r ->
              check_constraints_rec env sr.ptyp_loc visited r
          | _ ->
              () )
        l
  | Type_record (l, _) ->
      let find_pl = function
          Ptype_record pl -> pl
        | Ptype_variant _ | Ptype_abstract -> assert false
      in
      let pl = find_pl sdecl.ptype_kind in
      let rec get_loc name = function
          [] -> assert false
        | (name', _, sty, _) :: tl ->
            if name = name'.txt then sty.ptyp_loc else get_loc name tl
      in
      List.iter
        (fun (name, _, ty) ->
          check_constraints_rec env (get_loc (Ident.name name) pl) visited ty)
        l
  end;
  begin match decl.type_manifest with
  | None -> ()
  | Some ty ->
      let sty =
        match sdecl.ptype_manifest with Some sty -> sty | _ -> assert false
      in
      check_constraints_rec env sty.ptyp_loc visited ty
  end

(*
   If both a variant/record definition and a type equation are given,
   need to check that the equation refers to a type of the same kind
   with the same constructors and labels.
*)
let check_abbrev env (_, sdecl) (id, decl) =
  match decl with
    {type_kind = (Type_variant _ | Type_record _); type_manifest = Some ty} ->
      begin match (Ctype.repr ty).desc with
        Tconstr(path, args, _) ->
          begin try
            let decl' = Env.find_type path env in
            let err =
              if List.length args <> List.length decl.type_params
              then [Includecore.Arity]
              else if not (Ctype.equal env false args decl.type_params)
              then [Includecore.Constraint]
              else
                Includecore.type_declarations ~equality:true env
                  (Path.last path)
                  decl'
                  id
                  (Subst.type_declaration
                     (Subst.add_type id path Subst.identity) decl)
            in
            if err <> [] then
              raise(Error(sdecl.ptype_loc, Definition_mismatch (ty, err)))
          with Not_found ->
            raise(Error(sdecl.ptype_loc, Unavailable_type_constructor path))
          end
      | _ -> raise(Error(sdecl.ptype_loc, Definition_mismatch (ty, [])))
      end
  | _ -> ()

(* Check that recursion is well-founded *)

let check_well_founded env loc path decl =
  Misc.may
    (fun body ->
      try Ctype.correct_abbrev env path decl.type_params body with
      | Ctype.Recursive_abbrev ->
          raise(Error(loc, Recursive_abbrev (Path.name path)))
<<<<<<< HEAD
      | Ctype.Unify trace -> raise(Error(loc, Type_clash trace)))
=======
      | Ctype.Unify trace -> raise(Error(loc, Type_clash (env, trace))))
>>>>>>> 1430e90e
    decl.type_manifest

(* Check for ill-defined abbrevs *)

let check_recursion env loc path decl to_check =
  (* to_check is true for potentially mutually recursive paths.
     (path, decl) is the type declaration to be checked. *)

  if decl.type_params = [] then () else

  let visited = ref [] in

  let rec check_regular cpath args prev_exp ty =
    let ty = Ctype.repr ty in
    if not (List.memq ty !visited) then begin
      visited := ty :: !visited;
      match ty.desc with
      | Tconstr(path', args', _) ->
          if Path.same path path' then begin
            if not (Ctype.equal env false args args') then
              raise (Error(loc,
                     Parameters_differ(cpath, ty, Ctype.newconstr path args)))
          end
          (* Attempt to expand a type abbreviation if:
              1- [to_check path'] holds
                 (otherwise the expansion cannot involve [path]);
              2- we haven't expanded this type constructor before
                 (otherwise we could loop if [path'] is itself
                 a non-regular abbreviation). *)
          else if to_check path' && not (List.mem path' prev_exp) then begin
            try
              (* Attempt expansion *)
              let (params0, body0, _) = Env.find_type_expansion path' env in
              let (params, body) =
                Ctype.instance_parameterized_type params0 body0 in
              begin
                try List.iter2 (Ctype.unify env) params args'
                with Ctype.Unify _ ->
                  raise (Error(loc, Constraint_failed
                                 (ty, Ctype.newconstr path' params0)));
              end;
              check_regular path' args (path' :: prev_exp) body
            with Not_found -> ()
          end;
          List.iter (check_regular cpath args prev_exp) args'
      | Tpoly (ty, tl) ->
          let (_, ty) = Ctype.instance_poly ~keep_names:true false tl ty in
          check_regular cpath args prev_exp ty
      | _ ->
          Btype.iter_type_expr (check_regular cpath args prev_exp) ty
    end in

  Misc.may
    (fun body ->
      let (args, body) =
        Ctype.instance_parameterized_type
          ~keep_names:true decl.type_params body in
      check_regular path args [] body)
    decl.type_manifest

let check_abbrev_recursion env id_loc_list (id, _, tdecl) =
  let decl = tdecl.typ_type in
  check_recursion env (List.assoc id id_loc_list) (Path.Pident id) decl
    (function Path.Pident id -> List.mem_assoc id id_loc_list | _ -> false)

(* Compute variance *)

let compute_variance env tvl nega posi cntr ty =
  let pvisited = ref TypeSet.empty
  and nvisited = ref TypeSet.empty
  and cvisited = ref TypeSet.empty in
  let rec compute_variance_rec posi nega cntr ty =
    let ty = Ctype.repr ty in
    if (not posi || TypeSet.mem ty !pvisited)
    && (not nega || TypeSet.mem ty !nvisited)
    && (not cntr || TypeSet.mem ty !cvisited) then
      ()
    else begin
      if posi then pvisited := TypeSet.add ty !pvisited;
      if nega then nvisited := TypeSet.add ty !nvisited;
      if cntr then cvisited := TypeSet.add ty !cvisited;
      let compute_same = compute_variance_rec posi nega cntr in
      match ty.desc with
        Tarrow (_, ty1, ty2, _) ->
          compute_variance_rec nega posi true ty1;
          compute_same ty2
      | Ttuple tl ->
          List.iter compute_same tl
      | Tconstr (path, tl, _) ->
          if tl = [] then () else begin
            try
              let decl = Env.find_type path env in
              List.iter2
                (fun ty (co,cn,ct) ->
                  compute_variance_rec
                    (posi && co || nega && cn)
                    (posi && cn || nega && co)
                    (cntr || ct)
                    ty)
                tl decl.type_variance
            with Not_found ->
              List.iter (compute_variance_rec true true true) tl
          end
      | Tobject (ty, _) ->
          compute_same ty
      | Tfield (_, _, ty1, ty2) ->
          compute_same ty1;
          compute_same ty2
      | Tsubst ty ->
          compute_same ty
      | Tvariant row ->
          let row = Btype.row_repr row in
          List.iter
            (fun (_,f) ->
              match Btype.row_field_repr f with
                Rpresent (Some ty) ->
                  compute_same ty
              | Reither (_, tyl, _, _) ->
                  List.iter compute_same tyl
              | _ -> ())
            row.row_fields;
          compute_same row.row_more
      | Tpoly (ty, _) ->
          compute_same ty
      | Tvar _ | Tnil | Tlink _ | Tunivar _ -> ()
      | Tpackage (_, _, tyl) ->
          List.iter (compute_variance_rec true true true) tyl
    end
  in
  compute_variance_rec nega posi cntr ty;
  List.iter
    (fun (ty, covar, convar, ctvar) ->
      if TypeSet.mem ty !pvisited then covar := true;
      if TypeSet.mem ty !nvisited then convar := true;
      if TypeSet.mem ty !cvisited then ctvar := true)
    tvl

let make_variance ty = (ty, ref false, ref false, ref false)
let whole_type decl =
  match decl.type_kind with
    Type_variant tll ->
      Btype.newgenty
        (Ttuple (List.map (fun (_, tl, _) -> Btype.newgenty (Ttuple tl)) tll))
  | Type_record (ftl, _) ->
      Btype.newgenty
        (Ttuple (List.map (fun (_, _, ty) -> ty) ftl))
  | Type_abstract ->
      match decl.type_manifest with
        Some ty -> ty
      | _ -> Btype.newgenty (Ttuple [])

let compute_variance_type env check (required, loc) decl tyl =
  let params = List.map Btype.repr decl.type_params in
  let tvl0 = List.map make_variance params in
  let args = Btype.newgenty (Ttuple params) in
  let fvl = if check then Ctype.free_variables args else [] in
  let fvl = List.filter (fun v -> not (List.memq v params)) fvl in
  let tvl1 = List.map make_variance fvl in
  let tvl2 = List.map make_variance fvl in
  let tvl = tvl0 @ tvl1 in
  List.iter (fun (cn,ty) -> compute_variance env tvl true cn cn ty) tyl;
  let required =
    List.map (fun (c,n as r) -> if c || n then r else (true,true))
      required
  in
  List.iter2
    (fun (ty, co, cn, ct) (c, n) ->
      if not (Btype.is_Tvar ty) then begin
        co := c; cn := n; ct := n;
        compute_variance env tvl2 c n n ty
      end)
    tvl0 required;
  List.iter2
    (fun (ty, c1, n1, t1) (_, c2, n2, t2) ->
      if !c1 && not !c2 || !n1 && not !n2
      then raise (Error(loc, Bad_variance (0, (!c1,!n1), (!c2,!n2)))))
    tvl1 tvl2;
  let pos = ref 0 in
  List.map2
    (fun (_, co, cn, ct) (c, n) ->
      incr pos;
      if !co && not c || !cn && not n
      then raise (Error(loc, Bad_variance (!pos, (!co,!cn), (c,n))));
      if decl.type_private = Private then (c,n,n) else
      let ct = if decl.type_kind = Type_abstract then ct else cn in
      (!co, !cn, !ct))
    tvl0 required

let add_false = List.map (fun ty -> false, ty)

(* A parameter is constrained if either is is instantiated,
   or it is a variable appearing in another parameter *)
let constrained env vars ty =
  let ty = Ctype.expand_head env ty in
  match ty.desc with
  | Tvar _ -> List.exists (fun tl -> List.memq ty tl) vars
  | _ -> true

let compute_variance_gadt env check (required, loc as rloc) decl
    (_, tl, ret_type_opt) =
  match ret_type_opt with
  | None ->
      compute_variance_type env check rloc {decl with type_private = Private}
        (add_false tl)
  | Some ret_type ->
      match Ctype.repr ret_type with
      | {desc=Tconstr (path, tyl, _)} ->
          let fvl = List.map Ctype.free_variables tyl in
          let _ =
            List.fold_left2
              (fun (fv1,fv2) ty (c,n) ->
                match fv2 with [] -> assert false
                | fv :: fv2 ->
                    (* fv1 @ fv2 = free_variables of other parameters *)
                    if (c||n) && constrained env (fv1 @ fv2) ty then
                      raise (Error(loc, Varying_anonymous));
                    (fv :: fv1, fv2))
              ([], fvl) tyl required
          in
          compute_variance_type env check rloc
            {decl with type_params = tyl; type_private = Private}
            (add_false tl)
      | _ -> assert false

let compute_variance_decl env check decl (required, loc as rloc) =
  if decl.type_kind = Type_abstract && decl.type_manifest = None then
    List.map (fun (c, n) -> if c || n then (c, n, n) else (true, true, true))
      required
  else match decl.type_kind with
  | Type_abstract ->
      begin match decl.type_manifest with
        None -> assert false
      | Some ty -> compute_variance_type env check rloc decl [false, ty]
      end
  | Type_variant tll ->
      if List.for_all (fun (_,_,ret) -> ret = None) tll then
        compute_variance_type env check rloc decl
          (add_false (List.flatten (List.map (fun (_,tyl,_) -> tyl) tll)))
      else begin
        match List.map (compute_variance_gadt env check rloc decl) tll with
        | vari :: _ -> vari
        | _ -> assert false
      end
  | Type_record (ftl, _) ->
      compute_variance_type env check rloc decl
        (List.map (fun (_, mut, ty) -> (mut = Mutable, ty)) ftl)

let is_sharp id =
  let s = Ident.name id in
  String.length s > 0 && s.[0] = '#'

let rec compute_variance_fixpoint env decls required variances =
  let new_decls =
    List.map2
      (fun (id, decl) variance -> id, {decl with type_variance = variance})
      decls variances
  in
  let new_env =
    List.fold_right (fun (id, decl) env -> Env.add_type id decl env)
      new_decls env
  in
  let new_variances =
    List.map2
      (fun (id, decl) -> compute_variance_decl new_env false decl)
      new_decls required
  in
  let new_variances =
    List.map2
      (List.map2 (fun (c1,n1,t1) (c2,n2,t2) -> c1||c2, n1||n2, t1||t2))
      new_variances variances in
  if new_variances <> variances then
    compute_variance_fixpoint env decls required new_variances
  else begin
    List.iter2
      (fun (id, decl) req -> if not (is_sharp id) then
        ignore (compute_variance_decl new_env true decl req))
      new_decls required;
    new_decls, new_env
  end

let init_variance (id, decl) =
  List.map (fun _ -> (false, false, false)) decl.type_params

(* for typeclass.ml *)
let compute_variance_decls env cldecls =
  let decls, required =
    List.fold_right
      (fun (obj_id, obj_abbr, cl_abbr, clty, cltydef, ci) (decls, req) ->
        (obj_id, obj_abbr) :: decls, (ci.ci_variance, ci.ci_loc) :: req)
      cldecls ([],[])
  in
  let variances = List.map init_variance decls in
  let (decls, _) = compute_variance_fixpoint env decls required variances in
  List.map2
    (fun (_,decl) (_, _, cl_abbr, clty, cltydef, _) ->
      let variance = List.map (fun (c,n,t) -> (c,n)) decl.type_variance in
      (decl, {cl_abbr with type_variance = decl.type_variance},
       {clty with cty_variance = variance},
       {cltydef with clty_variance = variance}))
    decls cldecls

(* Check multiple declarations of labels/constructors *)

let check_duplicates name_sdecl_list =
  let labels = Hashtbl.create 7 and constrs = Hashtbl.create 7 in
  List.iter
    (fun (name, sdecl) -> match sdecl.ptype_kind with
      Ptype_variant cl ->
        List.iter
          (fun (cname, _, _, loc) ->
            try
              let name' = Hashtbl.find constrs cname.txt in
              Location.prerr_warning loc
                (Warnings.Duplicate_definitions
                   ("constructor", cname.txt, name', name.txt))
            with Not_found -> Hashtbl.add constrs cname.txt name.txt)
          cl
    | Ptype_record fl ->
        List.iter
          (fun (cname, _, _, loc) ->
            try
              let name' = Hashtbl.find labels cname.txt in
              Location.prerr_warning loc
                (Warnings.Duplicate_definitions
                   ("label", cname.txt, name', name.txt))
            with Not_found -> Hashtbl.add labels cname.txt name.txt)
          fl
    | Ptype_abstract -> ())
    name_sdecl_list

(* Force recursion to go through id for private types*)
let name_recursion sdecl id decl =
  match decl with
  | { type_kind = Type_abstract;
      type_manifest = Some ty;
      type_private = Private; } when is_fixed_type sdecl ->
    let ty = Ctype.repr ty in
    let ty' = Btype.newty2 ty.level ty.desc in
    if Ctype.deep_occur ty ty' then
      let td = Tconstr(Path.Pident id, decl.type_params, ref Mnil) in
      Btype.link_type ty (Btype.newty2 ty.level td);
      {decl with type_manifest = Some ty'}
    else decl
  | _ -> decl

(* Translate a set of mutually recursive type declarations *)
let transl_type_decl env name_sdecl_list =
  (* Add dummy types for fixed rows *)
  let fixed_types =
    List.filter (fun (_, sd) -> is_fixed_type sd) name_sdecl_list
  in
  let name_sdecl_list =
    List.map
      (fun (name, sdecl) ->
        mkloc (name.txt ^"#row") name.loc,
        {sdecl with ptype_kind = Ptype_abstract; ptype_manifest = None})
      fixed_types
    @ name_sdecl_list
  in
  (* Create identifiers. *)
  let id_list =
    List.map (fun (name, _) -> Ident.create name.txt) name_sdecl_list
  in
  (*
     Since we've introduced fresh idents, make sure the definition
     level is at least the binding time of these events. Otherwise,
     passing one of the recursively-defined type constrs as argument
     to an abbreviation may fail.
  *)
  Ctype.init_def(Ident.current_time());
  Ctype.begin_def();
  (* Enter types. *)
  let temp_env = List.fold_left2 enter_type env name_sdecl_list id_list in
  (* Translate each declaration. *)
  let current_slot = ref None in
  let warn_unused = Warnings.is_active (Warnings.Unused_type_declaration "") in
  let id_slots id =
    if not warn_unused then id, None
    else
      (* See typecore.ml for a description of the algorithm used
         to detect unused declarations in a set of recursive definitions. *)
      let slot = ref [] in
      let td = Env.find_type (Path.Pident id) temp_env in
      let name = Ident.name id in
      Env.set_type_used_callback
        name td
        (fun old_callback ->
          match !current_slot with
          | Some slot -> slot := (name, td) :: !slot
          | None ->
              List.iter (fun (name, d) -> Env.mark_type_used name d)
                (get_ref slot);
              old_callback ()
        );
      id, Some slot
  in
  let transl_declaration name_sdecl (id, slot) =
    current_slot := slot; transl_declaration temp_env name_sdecl id in
  let tdecls =
    List.map2 transl_declaration name_sdecl_list (List.map id_slots id_list) in
  let decls =
    List.map (fun (id, name_loc, tdecl) -> (id, tdecl.typ_type)) tdecls in
  current_slot := None;
  (* Check for duplicates *)
  check_duplicates name_sdecl_list;
  (* Build the final env. *)
  let newenv =
    List.fold_right
      (fun (id, decl) env -> Env.add_type id decl env)
      decls env
  in
  (* Update stubs *)
  List.iter2
    (fun id (_, sdecl) -> update_type temp_env newenv id sdecl.ptype_loc)
    id_list name_sdecl_list;
  (* Generalize type declarations. *)
  Ctype.end_def();
  List.iter (fun (_, decl) -> generalize_decl decl) decls;
  (* Check for ill-formed abbrevs *)
  let id_loc_list =
    List.map2 (fun id (_,sdecl) -> (id, sdecl.ptype_loc))
      id_list name_sdecl_list
  in
  List.iter (fun (id, decl) ->
    check_well_founded newenv (List.assoc id id_loc_list) (Path.Pident id) decl)
    decls;
  List.iter (check_abbrev_recursion newenv id_loc_list) tdecls;
  (* Check that all type variable are closed *)
  List.iter2
    (fun (_, sdecl) (id, _, tdecl) ->
      let decl = tdecl.typ_type in
       match Ctype.closed_type_decl decl with
         Some ty -> raise(Error(sdecl.ptype_loc, Unbound_type_var(ty,decl)))
       | None   -> ())
    name_sdecl_list tdecls;
  (* Check re-exportation *)
  List.iter2 (check_abbrev newenv) name_sdecl_list decls;
  (* Check that constraints are enforced *)
  List.iter2 (check_constraints newenv) name_sdecl_list decls;
  (* Name recursion *)
  let decls =
    List.map2 (fun (_, sdecl) (id, decl) ->
        id, name_recursion sdecl id decl)
      name_sdecl_list decls
  in
  (* Add variances to the environment *)
  let required =
    List.map (fun (_, sdecl) -> sdecl.ptype_variance, sdecl.ptype_loc)
      name_sdecl_list
  in
  let final_decls, final_env =
    compute_variance_fixpoint env decls required (List.map init_variance decls)
  in
  let final_decls = List.map2 (fun (id, name_loc, tdecl) (id2, decl) ->
        (id, name_loc, { tdecl with typ_type = decl })
    ) tdecls final_decls in
  (* Done *)
  (final_decls, final_env)

(* Translate an exception declaration *)
let transl_closed_type env sty =
  let cty = transl_simple_type env true sty in
  let ty = cty.ctyp_type in
  let ty =
  match Ctype.free_variables ty with
  | []      -> ty
  | tv :: _ -> raise (Error (sty.ptyp_loc, Unbound_type_var_exc (tv, ty)))
  in
  { cty with ctyp_type = ty }

let transl_exception env loc excdecl =
  reset_type_variables();
  Ctype.begin_def();
  let ttypes = List.map (transl_closed_type env) excdecl in
  Ctype.end_def();
  let types = List.map (fun cty -> cty.ctyp_type) ttypes in
  List.iter Ctype.generalize types;
  let exn_decl = { exn_args = types; Types.exn_loc = loc } in
  { exn_params = ttypes; exn_exn = exn_decl; Typedtree.exn_loc = loc }

(* Translate an exception rebinding *)
let transl_exn_rebind env loc lid =
  let (path, cdescr) =
    try
      Env.lookup_constructor lid env
    with Not_found ->
      raise(Error(loc, Unbound_exception lid)) in
  Env.mark_constructor Env.Positive env (Longident.last lid) cdescr;
  match cdescr.cstr_tag with
    Cstr_exception (path, _) ->
      (path, {exn_args = cdescr.cstr_args; Types.exn_loc = loc})
  | _ -> raise(Error(loc, Not_an_exception lid))

(* Translate a value declaration *)
let transl_value_decl env loc valdecl =
  let cty = Typetexp.transl_type_scheme env valdecl.pval_type in
  let ty = cty.ctyp_type in
  let v =
  match valdecl.pval_prim with
    [] ->
      { val_type = ty; val_kind = Val_reg; Types.val_loc = loc }
  | decl ->
      let arity = Ctype.arity ty in
      if arity = 0 then
        raise(Error(valdecl.pval_type.ptyp_loc, Null_arity_external));
      let prim = Primitive.parse_declaration arity decl in
      if !Clflags.native_code
      && prim.prim_arity > 5
      && prim.prim_native_name = ""
      then raise(Error(valdecl.pval_type.ptyp_loc, Missing_native_external));
      { val_type = ty; val_kind = Val_prim prim; Types.val_loc = loc }
  in
  { val_desc = cty; val_val = v;
    val_prim = valdecl.pval_prim;
    val_loc = valdecl.pval_loc; }

(* Translate a "with" constraint -- much simplified version of
    transl_type_decl. *)
let transl_with_constraint env id row_path orig_decl sdecl =
  Env.mark_type_used (Ident.name id) orig_decl;
  reset_type_variables();
  Ctype.begin_def();
  let params = make_params sdecl in
  let orig_decl = Ctype.instance_declaration orig_decl in
  let arity_ok = List.length params = orig_decl.type_arity in
  if arity_ok then
    List.iter2 (Ctype.unify_var env) params orig_decl.type_params;
  let constraints = List.map
    (function (ty, ty', loc) ->
       try
         let cty = transl_simple_type env false ty in
         let cty' = transl_simple_type env false ty' in
         let ty = cty.ctyp_type in
         let ty' = cty'.ctyp_type in
         Ctype.unify env ty ty';
         (cty, cty', loc)
       with Ctype.Unify tr ->
<<<<<<< HEAD
         raise(Error(loc, Inconsistent_constraint tr)))
=======
         raise(Error(loc, Inconsistent_constraint (env, tr))))
>>>>>>> 1430e90e
    sdecl.ptype_cstrs
  in
  let no_row = not (is_fixed_type sdecl) in
  let (tman, man) =  match sdecl.ptype_manifest with
      None -> None, None
    | Some sty ->
        let cty = transl_simple_type env no_row sty in
        Some cty, Some cty.ctyp_type
  in
  let decl =
    { type_params = params;
      type_arity = List.length params;
      type_kind = if arity_ok then orig_decl.type_kind else Type_abstract;
      type_private = sdecl.ptype_private;
      type_manifest = man;
      type_variance = [];
      type_newtype_level = None;
      type_loc = sdecl.ptype_loc;
    }
  in
  begin match row_path with None -> ()
  | Some p -> set_fixed_row env sdecl.ptype_loc p decl
  end;
  begin match Ctype.closed_type_decl decl with None -> ()
  | Some ty -> raise(Error(sdecl.ptype_loc, Unbound_type_var(ty,decl)))
  end;
  let decl = name_recursion sdecl id decl in
  let decl =
    {decl with type_variance =
     compute_variance_decl env false decl
       (sdecl.ptype_variance, sdecl.ptype_loc)} in
  Ctype.end_def();
  generalize_decl decl;
  {
    typ_params = sdecl.ptype_params;
    typ_type = decl;
    typ_cstrs = constraints;
    typ_loc = sdecl.ptype_loc;
    typ_manifest = tman;
    typ_kind = Ttype_abstract;
    typ_variance = sdecl.ptype_variance;
    typ_private = sdecl.ptype_private;
  }

(* Approximate a type declaration: just make all types abstract *)

let abstract_type_decl arity =
  let rec make_params n =
    if n <= 0 then [] else Ctype.newvar() :: make_params (n-1) in
  Ctype.begin_def();
  let decl =
    { type_params = make_params arity;
      type_arity = arity;
      type_kind = Type_abstract;
      type_private = Public;
      type_manifest = None;
      type_variance = replicate_list (true, true, true) arity;
      type_newtype_level = None;
      type_loc = Location.none;
     } in
  Ctype.end_def();
  generalize_decl decl;
  decl

let approx_type_decl env name_sdecl_list =
  List.map
    (fun (name, sdecl) ->
      (Ident.create name.txt,
       abstract_type_decl (List.length sdecl.ptype_params)))
    name_sdecl_list

(* Variant of check_abbrev_recursion to check the well-formedness
   conditions on type abbreviations defined within recursive modules. *)

let check_recmod_typedecl env loc recmod_ids path decl =
  (* recmod_ids is the list of recursively-defined module idents.
     (path, decl) is the type declaration to be checked. *)
  check_well_founded env loc path decl;
  check_recursion env loc path decl
    (fun path -> List.exists (fun id -> Path.isfree id path) recmod_ids)


(**** Error report ****)

open Format

let explain_unbound ppf tv tl typ kwd lab =
  try
    let ti = List.find (fun ti -> Ctype.deep_occur tv (typ ti)) tl in
    let ty0 = (* Hack to force aliasing when needed *)
      Btype.newgenty (Tobject(tv, ref None)) in
    Printtyp.reset_and_mark_loops_list [typ ti; ty0];
    fprintf ppf
      ".@.@[<hov2>In %s@ %s%a@;<1 -2>the variable %a is unbound@]"
      kwd (lab ti) Printtyp.type_expr (typ ti) Printtyp.type_expr tv
  with Not_found -> ()

let explain_unbound_single ppf tv ty =
  let trivial ty =
    explain_unbound ppf tv [ty] (fun t -> t) "type" (fun _ -> "") in
  match (Ctype.repr ty).desc with
    Tobject(fi,_) ->
      let (tl, rv) = Ctype.flatten_fields fi in
      if rv == tv then trivial ty else
      explain_unbound ppf tv tl (fun (_,_,t) -> t)
        "method" (fun (lab,_,_) -> lab ^ ": ")
  | Tvariant row ->
      let row = Btype.row_repr row in
      if row.row_more == tv then trivial ty else
      explain_unbound ppf tv row.row_fields
        (fun (l,f) -> match Btype.row_field_repr f with
          Rpresent (Some t) -> t
        | Reither (_,[t],_,_) -> t
        | Reither (_,tl,_,_) -> Btype.newgenty (Ttuple tl)
        | _ -> Btype.newgenty (Ttuple[]))
        "case" (fun (lab,_) -> "`" ^ lab ^ " of ")
  | _ -> trivial ty

let report_error ppf = function
  | Repeated_parameter ->
      fprintf ppf "A type parameter occurs several times"
  | Duplicate_constructor s ->
      fprintf ppf "Two constructors are named %s" s
  | Too_many_constructors ->
      fprintf ppf
        "@[Too many non-constant constructors@ -- maximum is %i %s@]"
        (Config.max_tag + 1) "non-constant constructors"
  | Duplicate_label s ->
      fprintf ppf "Two labels are named %s" s
  | Recursive_abbrev s ->
      fprintf ppf "The type abbreviation %s is cyclic" s
  | Definition_mismatch (ty, errs) ->
      Printtyp.reset_and_mark_loops ty;
      fprintf ppf "@[<v>@[<hov>%s@ %s@;<1 2>%a@]%a@]"
        "This variant or record definition" "does not match that of type"
        Printtyp.type_expr ty
        (Includecore.report_type_mismatch "the original" "this" "definition")
        errs
  | Constraint_failed (ty, ty') ->
      Printtyp.reset_and_mark_loops ty;
      Printtyp.mark_loops ty';
      fprintf ppf "@[%s@ @[<hv>Type@ %a@ should be an instance of@ %a@]@]"
        "Constraints are not satisfied in this type."
        Printtyp.type_expr ty Printtyp.type_expr ty'
  | Parameters_differ (path, ty, ty') ->
      Printtyp.reset_and_mark_loops ty;
      Printtyp.mark_loops ty';
      fprintf ppf
        "@[<hv>In the definition of %s, type@ %a@ should be@ %a@]"
        (Path.name path) Printtyp.type_expr ty Printtyp.type_expr ty'
  | Inconsistent_constraint (env, trace) ->
      fprintf ppf "The type constraints are not consistent.@.";
      Printtyp.report_unification_error ppf ~env trace
        (fun ppf -> fprintf ppf "Type")
        (fun ppf -> fprintf ppf "is not compatible with type")
  | Type_clash (env, trace) ->
      Printtyp.report_unification_error ppf ~env trace
        (function ppf ->
           fprintf ppf "This type constructor expands to type")
        (function ppf ->
           fprintf ppf "but is used here with type")
  | Null_arity_external ->
      fprintf ppf "External identifiers must be functions"
  | Missing_native_external ->
      fprintf ppf "@[<hv>An external function with more than 5 arguments \
                   requires a second stub function@ \
                   for native-code compilation@]"
  | Unbound_type_var (ty, decl) ->
      fprintf ppf "A type variable is unbound in this type declaration";
      let ty = Ctype.repr ty in
      begin match decl.type_kind, decl.type_manifest with
      | Type_variant tl, _ ->
          explain_unbound ppf ty tl (fun (_,tl,_) ->
            Btype.newgenty (Ttuple tl))
            "case" (fun (lab,_,_) -> Ident.name lab ^ " of ")
      | Type_record (tl, _), _ ->
          explain_unbound ppf ty tl (fun (_,_,t) -> t)
            "field" (fun (lab,_,_) -> Ident.name lab ^ ": ")
      | Type_abstract, Some ty' ->
          explain_unbound_single ppf ty ty'
      | _ -> ()
      end
  | Unbound_type_var_exc (tv, ty) ->
      fprintf ppf "A type variable is unbound in this exception declaration";
      explain_unbound_single ppf (Ctype.repr tv) ty
  | Unbound_exception lid ->
      fprintf ppf "Unbound exception constructor@ %a" Printtyp.longident lid
  | Not_an_exception lid ->
      fprintf ppf "The constructor@ %a@ is not an exception"
        Printtyp.longident lid
  | Bad_variance (n, v1, v2) ->
      let variance = function
          (true, true)  -> "invariant"
        | (true, false) -> "covariant"
        | (false,true)  -> "contravariant"
        | (false,false) -> "unrestricted"
      in
      let suffix n =
        let teen = (n mod 100)/10 = 1 in
        match n mod 10 with
        | 1 when not teen -> "st"
        | 2 when not teen -> "nd"
        | 3 when not teen -> "rd"
        | _ -> "th"
      in
      if n < 1 then
        fprintf ppf "@[%s@ %s@]"
          "In this definition, a type variable has a variance that"
          "is not reflected by its occurrence in type parameters."
      else
        fprintf ppf "@[%s@ %s@ %s %d%s %s %s,@ %s %s@]"
          "In this definition, expected parameter"
          "variances are not satisfied."
          "The" n (suffix n)
          "type parameter was expected to be" (variance v2)
          "but it is" (variance v1)
  | Unavailable_type_constructor p ->
      fprintf ppf "The definition of type %a@ is unavailable" Printtyp.path p
  | Bad_fixed_type r ->
      fprintf ppf "This fixed type %s" r
  | Varying_anonymous ->
      fprintf ppf "@[%s@ %s@ %s@]"
        "In this GADT definition," "the variance of some parameter"
        "cannot be checked"<|MERGE_RESOLUTION|>--- conflicted
+++ resolved
@@ -238,11 +238,7 @@
         let ty = cty.ctyp_type in
         let ty' = cty'.ctyp_type in
         try Ctype.unify env ty ty' with Ctype.Unify tr ->
-<<<<<<< HEAD
-          raise(Error(loc, Inconsistent_constraint tr)))
-=======
           raise(Error(loc, Inconsistent_constraint (env, tr))))
->>>>>>> 1430e90e
       cstrs;
     Ctype.end_def ();
   (* Add abstract row *)
@@ -412,11 +408,7 @@
       try Ctype.correct_abbrev env path decl.type_params body with
       | Ctype.Recursive_abbrev ->
           raise(Error(loc, Recursive_abbrev (Path.name path)))
-<<<<<<< HEAD
-      | Ctype.Unify trace -> raise(Error(loc, Type_clash trace)))
-=======
       | Ctype.Unify trace -> raise(Error(loc, Type_clash (env, trace))))
->>>>>>> 1430e90e
     decl.type_manifest
 
 (* Check for ill-defined abbrevs *)
@@ -899,7 +891,7 @@
 
 (* Translate an exception rebinding *)
 let transl_exn_rebind env loc lid =
-  let (path, cdescr) =
+  let cdescr =
     try
       Env.lookup_constructor lid env
     with Not_found ->
@@ -954,11 +946,7 @@
          Ctype.unify env ty ty';
          (cty, cty', loc)
        with Ctype.Unify tr ->
-<<<<<<< HEAD
-         raise(Error(loc, Inconsistent_constraint tr)))
-=======
          raise(Error(loc, Inconsistent_constraint (env, tr))))
->>>>>>> 1430e90e
     sdecl.ptype_cstrs
   in
   let no_row = not (is_fixed_type sdecl) in
@@ -1111,11 +1099,11 @@
         (Path.name path) Printtyp.type_expr ty Printtyp.type_expr ty'
   | Inconsistent_constraint (env, trace) ->
       fprintf ppf "The type constraints are not consistent.@.";
-      Printtyp.report_unification_error ppf ~env trace
+      Printtyp.report_unification_error ppf env trace
         (fun ppf -> fprintf ppf "Type")
         (fun ppf -> fprintf ppf "is not compatible with type")
   | Type_clash (env, trace) ->
-      Printtyp.report_unification_error ppf ~env trace
+      Printtyp.report_unification_error ppf env trace
         (function ppf ->
            fprintf ppf "This type constructor expands to type")
         (function ppf ->
